import platform
import os
import inspect
import subprocess
from setuptools import setup, find_packages
from setuptools.extension import Extension

from Cython.Build import cythonize


is_released = True
<<<<<<< HEAD
version = '0.4.2'
=======
version = '0.4.28'
>>>>>>> a912fffd


def git_version():
    def _minimal_ext_cmd(cmd):
        # construct minimal environment
        env = {}
        for k in ['SYSTEMROOT', 'PATH']:
            v = os.environ.get(k)
            if v is not None:
                env[k] = v
        # LANGUAGE is used on win32
        env['LANGUAGE'] = 'C'
        env['LANG'] = 'C'
        env['LC_ALL'] = 'C'
        out = subprocess.Popen(cmd, stdout=subprocess.PIPE, env=env).communicate()[0]
        return out

    try:
        out = _minimal_ext_cmd(['git', 'rev-parse', 'HEAD'])
        git_revision = out.strip().decode('ascii')
    except OSError:
        git_revision = "Unknown"

    return git_revision


def get_version_info(version, is_released):
    fullversion = version
    if not is_released:
        git_revision = git_version()
        fullversion += '.dev0+' + git_revision[:7]
    return fullversion


def write_version_py(version, is_released, filename='pyfe3d/version.py'):
    fullversion = get_version_info(version, is_released)
    version_file = "./pyfe3d/version.py"
    if os.path.isfile(version_file):
        os.remove(version_file)
    with open(version_file, "wb") as f:
        f.write(b'__version__ = "%s"\n' % fullversion.encode())
    return fullversion


# Utility function to read the README file.
# Used for the long_description.  It's nice, because now 1) we have a top level
# README file and 2) it's easier to type in the README file than to put a raw
# string in below ...
def read(fname):
    setupdir = os.path.dirname(os.path.abspath(inspect.getfile(inspect.currentframe())))
    return open(os.path.join(setupdir, fname)).read()


#_____________________________________________________________________________

#Trove classifiers
CLASSIFIERS = """\

Development Status :: 3 - Alpha
Intended Audience :: Education
Intended Audience :: Science/Research
Intended Audience :: Developers
Intended Audience :: End Users/Desktop
Topic :: Scientific/Engineering
Topic :: Scientific/Engineering :: Mathematics
Topic :: Education
Topic :: Software Development
Topic :: Software Development :: Libraries :: Python Modules
Operating System :: POSIX :: BSD
Operating System :: Microsoft :: Windows
Operating System :: Unix
Programming Language :: Python :: 3.8
Programming Language :: Python :: 3.9
Programming Language :: Python :: 3.10
Programming Language :: Python :: 3.11
Programming Language :: Python :: 3.12
License :: OSI Approved :: BSD License

"""

fullversion = write_version_py(version, is_released)

if platform.system() == 'Windows':
    compile_args = ['/openmp']
    link_args = []
elif platform.system() == 'Linux':
    compile_args = ['-fopenmp', '-static', '-static-libgcc', '-static-libstdc++']
    link_args = ['-fopenmp', '-static-libgcc', '-static-libstdc++']
else: # MAC-OS
    compile_args = []
    link_args = []

if 'CYTHON_TRACE_NOGIL' in os.environ.keys():
    if os.name == 'nt': # Windows
        compile_args = ['/O0']
        link_args = []
    else: # MAC-OS or Linux
        compile_args = ['-O0']
        link_args = []

include_dirs = [
            ]

extension_kwargs = dict(
    include_dirs=include_dirs,
    extra_compile_args=compile_args,
    extra_link_args=link_args,
    language='c++',
    )

extensions = [
    Extension('pyfe3d.beamprop',
        sources=[
            './pyfe3d/beamprop.pyx',
            ],
        **extension_kwargs),
    Extension('pyfe3d.shellprop',
        sources=[
            './pyfe3d/shellprop.pyx',
            ],
        **extension_kwargs),
    Extension('pyfe3d.spring',
        sources=[
            './pyfe3d/spring.pyx',
            ],
        **extension_kwargs),
    Extension('pyfe3d.truss',
        sources=[
            './pyfe3d/truss.pyx',
            ],
        **extension_kwargs),
    Extension('pyfe3d.beamlr',
        sources=[
            './pyfe3d/beamlr.pyx',
            ],
        **extension_kwargs),
    Extension('pyfe3d.beamc',
        sources=[
            './pyfe3d/beamc.pyx',
            ],
        **extension_kwargs),
    Extension('pyfe3d.tria3r',
        sources=[
            './pyfe3d/tria3r.pyx',
            ],
        **extension_kwargs),
    Extension('pyfe3d.quad4',
        sources=[
            './pyfe3d/quad4.pyx',
            ],
        **extension_kwargs),
    Extension('pyfe3d.quad4r',
        sources=[
            './pyfe3d/quad4r.pyx',
            ],
        **extension_kwargs),

    ]

ext_modules = cythonize(extensions,
        compiler_directives={'linetrace': True},
        language_level = '3',
        )

data_files = [('', [
        'README.md',
        'AUTHORS',
        'LICENSE',
        ])]

package_data = {
        'pyfe3d': ['*.pxd', '*.pyx'],
        '': ['tests/*.*'],
        }

keywords = [
            'finite elements',
            'structural analysis',
            'structural optimization',
            'static analysis',
            'buckling',
            'vibration',
            'panel flutter',
            'structural dynamics',
            'implicit time integration',
            'explicit time integration',
            ]

s = setup(
    name = "pyfe3d",
    version = fullversion,
    author = "Saullo G. P. Castro",
    author_email = "S.G.P.Castro@tudelft.nl",
    description = ("General-purpose finite element solver for structural analysis and optimization based on Python and Cython"),
    long_description = read('README.md'),
    long_description_content_type = 'text/markdown',
    license = "3-Clause BSD",
    keywords = keywords,
    url = "https://github.com/saullocastro/pyfe3d",
    package_data = package_data,
    data_files = data_files,
    classifiers = [_f for _f in CLASSIFIERS.split('\n') if _f],
    ext_modules = ext_modules,
    include_package_data = True,
    packages = find_packages(),
)
<|MERGE_RESOLUTION|>--- conflicted
+++ resolved
@@ -9,11 +9,7 @@
 
 
 is_released = True
-<<<<<<< HEAD
-version = '0.4.2'
-=======
-version = '0.4.28'
->>>>>>> a912fffd
+version = '0.5.0'
 
 
 def git_version():
